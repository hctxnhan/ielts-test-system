// "use client";
// import React from "react";
// import {
//   RadioGroup,
//   RadioGroupItem,
// } from "@testComponents/components/ui/radio-group";
// import { Label } from "@testComponents/components/ui/label";
// import { RichTextContent } from "@testComponents/components/ui/rich-text-content";
// import { RichTextEditor } from "@testComponents/components/ui/rich-text-editor";
// import type { TrueFalseNotGivenQuestion } from "@testComponents/lib/types";
// import { cn } from "@testComponents/lib/utils";

// interface TrueFalseNotGivenQuestionProps {
//   question: TrueFalseNotGivenQuestion;
//   value: Record<string, string> | null;
//   onChange: (value: Record<string, string>, subId?: string) => void;
//   readOnly?: boolean;
//   showCorrectAnswer?: boolean;
//   onQuestionHighlighted?: (questionId: string, content: string) => void;
// }

// export default function TrueFalseNotGivenQuestion({
//   question,
//   value,
//   onChange,
//   readOnly = false,
//   showCorrectAnswer = false,
//   onQuestionHighlighted = () => {},
// }: TrueFalseNotGivenQuestionProps) {
//   return (
//     <div className="space-y-2">
//       <RichTextEditor
//         value={question.text || ""}
//         onChange={(content) => onQuestionHighlighted(question.id, content)}
//         readonly={true}
//         className={cn(
//           "leading-relaxed w-full h-full",
//         )}
//         minHeight={20}
//       />
//       <div className="space-y-2">
//         {question.statements.map((statement, index) => {
//           const subQuestion = question.subQuestions?.find(
//             (sq) => sq.item === statement.id,
//           );

//           if (!subQuestion) return null;


//           const validAnswers = ["true", "false", "not-given"];
//           const userAnswer = value?.[subQuestion.subId];
//           // Only allow valid answers for display and scoring
//           const isValidUserAnswer = validAnswers.includes(userAnswer || "");
//           const isCorrect =
//             showCorrectAnswer && isValidUserAnswer && userAnswer === subQuestion.correctAnswer;
//           const isIncorrect = showCorrectAnswer && isValidUserAnswer && !isCorrect;

//           return (
//             <div key={statement.id} className="space-y-1.5 text-sm">
//               <p className="font-medium">
//                 {question.scoringStrategy === "partial" && subQuestion
//                   ? `Q${question.index + index + 1}.`
//                   : `#${index + 1}.`}{" "}
//                 {statement.text}
//               </p>
//               <RadioGroup
//                 value={isValidUserAnswer ? userAnswer : undefined}
//                 onValueChange={(val) => {
//                   if (!readOnly) {
//                     // Only allow valid answers
//                     if (!validAnswers.includes(val)) {
//                       console.warn(`Invalid answer value attempted: ${val}`);
//                       return;
//                     }
//                     const newAnswers = { ...(value || {}) };
//                     newAnswers[subQuestion.subId] = val;
//                     if (question.scoringStrategy === "partial") {
//                       onChange(newAnswers, subQuestion.subId);
//                     } else {
//                       onChange(newAnswers);
//                     }
//                   }
//                 }}
//                 className={cn(
//                   "flex gap-4 p-1.5 rounded",
//                   isCorrect && "bg-green-50 border border-green-500",
//                   isIncorrect && "bg-red-50 border border-red-500",
//                 )}
//               >
//                 <div className="flex items-center gap-1.5">
//                   <RadioGroupItem
//                     value="true"
//                     id={`true-${statement.id}`}
//                     disabled={readOnly}
//                     className={cn(
//                       isCorrect && userAnswer === "true" && "text-green-600",
//                       isIncorrect && userAnswer === "true" && "text-red-600",
//                     )}
//                   />
//                   <Label htmlFor={`true-${statement.id}`}>True</Label>
//                 </div>
//                 <div className="flex items-center gap-1.5">
//                   <RadioGroupItem
//                     value="false"
//                     id={`false-${statement.id}`}
//                     disabled={readOnly}
//                     className={cn(
//                       isCorrect && userAnswer === "false" && "text-green-600",
//                       isIncorrect && userAnswer === "false" && "text-red-600",
//                     )}
//                   />
//                   <Label htmlFor={`false-${statement.id}`}>False</Label>
//                 </div>
//                 <div className="flex items-center gap-1.5">
//                   <RadioGroupItem
//                     value="not-given"
//                     id={`not-given-${statement.id}`}
//                     disabled={readOnly}
//                     className={cn(
//                       isCorrect &&
//                         userAnswer === "not-given" &&
//                         "text-green-600",
//                       isIncorrect &&
//                         userAnswer === "not-given" &&
//                         "text-red-600",
//                     )}
//                   />
//                   <Label htmlFor={`not-given-${statement.id}`}>Not Given</Label>
//                 </div>
//               </RadioGroup>{" "}
//               {isIncorrect &&
//                 showCorrectAnswer &&
//                 subQuestion.correctAnswer && (
//                   <div className="text-sm text-green-600 mt-0.5">
//                     ✓{" "}
//                     {subQuestion.correctAnswer
//                       .split("-")
//                       .map(
//                         (word) => word.charAt(0).toUpperCase() + word.slice(1),
//                       )
//                       .join(" ")}
//                   </div>
//                 )}
//             </div>
//           );
//         })}
//       </div>
//     </div>
//   );
// }

"use client";
import React from "react";
import {
  RadioGroup,
  RadioGroupItem,
} from "@testComponents/components/ui/radio-group";
import { Label } from "@testComponents/components/ui/label";
import { RichTextEditor } from "@testComponents/components/ui/rich-text-editor";
import type { TrueFalseNotGivenQuestion } from "@testComponents/lib/types";
import { cn } from "@testComponents/lib/utils";
import _ from "lodash";

import { RichTextContent } from "@testComponents/components/ui/rich-text-content";
import { Accordion, AccordionContent, AccordionItem, AccordionTrigger } from "@radix-ui/react-accordion";



interface TrueFalseNotGivenQuestionProps {
  question: TrueFalseNotGivenQuestion;
  value: Record<string, string> | null;
  onChange: (value: Record<string, string>, subId?: string) => void;
  readOnly?: boolean;
  showCorrectAnswer?: boolean;
  onQuestionHighlighted?: (
    questionId: string,
    content: string,
    field: "text" | string
  ) => void;
}
 
export default function TrueFalseNotGivenQuestion({
  question,
  value,
  onChange,
  readOnly = false,
  showCorrectAnswer = false,
  onQuestionHighlighted = () => { },
}: TrueFalseNotGivenQuestionProps) {
<<<<<<< HEAD

=======
 
>>>>>>> 1ee46457
  return (
    <div className="space-y-2">
      <RichTextEditor
        value={question.text || ""}
        onChange={(content) => onQuestionHighlighted(question.id, content, "text")}
        readonly={true}
        className={cn("leading-relaxed w-full h-full", "cursor-default")}
        minHeight={20}
      />
      <div className="space-y-2">
        {question.statements.map((statement, index) => {
          const subQuestion = question.subQuestions?.find(
            (sq) => sq.item === statement.id,
          );

          if (!subQuestion) return null;

          const validAnswers = ["true", "false", "not-given"];
          const userAnswer = value?.[subQuestion.subId];
          const isValidUserAnswer = validAnswers.includes(userAnswer || "");
          const isCorrect =
            showCorrectAnswer && isValidUserAnswer && userAnswer === subQuestion.correctAnswer;
          const isIncorrect = showCorrectAnswer && isValidUserAnswer && !isCorrect;
          return (
            <div key={subQuestion.subId} className="space-y-1.5 text-sm">
              <div className="flex items-start space-x-1.5 font-medium">
                <span>
                  {question.scoringStrategy === "partial" && subQuestion
                    ? `Q${question.index + index + 1}.`
                    : `#${index + 1}.`}{" "}
                </span>

                <RichTextEditor
                  value={subQuestion.questionText || ""}
                  onChange={(content) =>
                    onQuestionHighlighted(question.id, content, subQuestion.subId)
                  }
                  readonly={true}
                  className={cn(
                    "w-full h-full",
                    "cursor-default",
                    "tfn-statement-editor"
                  )}
                  minHeight={20}
                />
              </div>

              <RadioGroup
                value={isValidUserAnswer ? userAnswer : undefined}
                onValueChange={(val) => {
                  if (!readOnly) {
                    if (!validAnswers.includes(val)) {
                      console.warn(`Invalid answer value attempted: ${val}`);
                      return;
                    }
                    const newAnswers = { ...(value || {}) };
                    newAnswers[subQuestion.subId] = val;
                    if (question.scoringStrategy === "partial") {
                      onChange(newAnswers, subQuestion.subId);
                    } else {
                      onChange(newAnswers);
                    }
                  }
                }}
                className={cn(
                  "flex gap-4 p-1.5 rounded",
                  isCorrect && "bg-green-50 border border-green-500",
                  isIncorrect && "bg-red-50 border border-red-500",
                )}
              >
                <div className="flex items-center gap-1.5">
                  <RadioGroupItem
                    value="true"
                    id={`true-${statement.id}`}
                    disabled={readOnly}
                    className={cn(
                      isCorrect && userAnswer === "true" && "text-green-600",
                      isIncorrect && userAnswer === "true" && "text-red-600",
                    )}
                  />
                  <Label htmlFor={`true-${statement.id}`}>True</Label>
                </div>
                <div className="flex items-center gap-1.5">
                  <RadioGroupItem
                    value="false"
                    id={`false-${statement.id}`}
                    disabled={readOnly}
                    className={cn(
                      isCorrect && userAnswer === "false" && "text-green-600",
                      isIncorrect && userAnswer === "false" && "text-red-600",
                    )}
                  />
                  <Label htmlFor={`false-${statement.id}`}>False</Label>
                </div>
                <div className="flex items-center gap-1.5">
                  <RadioGroupItem
                    value="not-given"
                    id={`not-given-${statement.id}`}
                    disabled={readOnly}
                    className={cn(
                      isCorrect &&
                      userAnswer === "not-given" &&
                      "text-green-600",
                      isIncorrect &&
                      userAnswer === "not-given" &&
                      "text-red-600",
                    )}
                  />
                  <Label htmlFor={`not-given-${statement.id}`}>Not Given</Label>
                </div>
              </RadioGroup>{" "}
              {isIncorrect &&
                showCorrectAnswer &&
                subQuestion.correctAnswer && (
                  <div className="text-sm text-green-600 mt-0.5">
                    ✓{" "}
                    {subQuestion.correctAnswer
                      .split("-")
                      .map(
                        (word) => word.charAt(0).toUpperCase() + word.slice(1),
                      )
                      .join(" ")}
                  </div>
                )}
              {!_.isEmpty(subQuestion.explanation) && readOnly && (
                <Accordion type="single" collapsible className="mt-4 border-0 outline-none">
                  <AccordionItem value="transcript">
                    <AccordionTrigger className={cn(
                      "text-sm font-bold underline flex items-center gap-2 py-2",
                      "hover:no-underline outline-none border-0 text-blue-600"
                    )} >

                      Giải thích đáp án
                    </AccordionTrigger>
                    <AccordionContent className="p-0 border-0 outline-none">

                      <RichTextContent content={subQuestion.explanation} />

                    </AccordionContent>
                  </AccordionItem>
                </Accordion>
              )}
            </div>
          );
        })}

      </div>

      <style jsx global>{`
        .tfn-statement-editor .ProseMirror {
          padding: 0 !important;
        }
        .tfn-statement-editor .ProseMirror p {
          margin: 0 !important;
        }
      `}</style>
    </div>
  );
}<|MERGE_RESOLUTION|>--- conflicted
+++ resolved
@@ -187,11 +187,6 @@
   showCorrectAnswer = false,
   onQuestionHighlighted = () => { },
 }: TrueFalseNotGivenQuestionProps) {
-<<<<<<< HEAD
-
-=======
- 
->>>>>>> 1ee46457
   return (
     <div className="space-y-2">
       <RichTextEditor
